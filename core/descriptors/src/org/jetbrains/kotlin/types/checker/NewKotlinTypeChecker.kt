/*
 * Copyright 2010-2017 JetBrains s.r.o.
 *
 * Licensed under the Apache License, Version 2.0 (the "License");
 * you may not use this file except in compliance with the License.
 * You may obtain a copy of the License at
 *
 * http://www.apache.org/licenses/LICENSE-2.0
 *
 * Unless required by applicable law or agreed to in writing, software
 * distributed under the License is distributed on an "AS IS" BASIS,
 * WITHOUT WARRANTIES OR CONDITIONS OF ANY KIND, either express or implied.
 * See the License for the specific language governing permissions and
 * limitations under the License.
 */

package org.jetbrains.kotlin.types.checker

import org.jetbrains.kotlin.descriptors.ClassDescriptor
import org.jetbrains.kotlin.descriptors.TypeAliasDescriptor
import org.jetbrains.kotlin.resolve.calls.inference.CapturedType
import org.jetbrains.kotlin.resolve.calls.inference.CapturedTypeConstructorImpl
import org.jetbrains.kotlin.resolve.constants.IntegerValueTypeConstructor
import org.jetbrains.kotlin.types.*
import org.jetbrains.kotlin.types.AbstractNullabilityChecker.hasNotNullSupertype
import org.jetbrains.kotlin.types.AbstractNullabilityChecker.hasPathByNotMarkedNullableNodes
import org.jetbrains.kotlin.types.AbstractTypeChecker.doIsSubTypeOf
import org.jetbrains.kotlin.types.AbstractTypeCheckerContext.SupertypesPolicy
import org.jetbrains.kotlin.types.model.CaptureStatus
import org.jetbrains.kotlin.types.typeUtil.makeNullable

object StrictEqualityTypeChecker {

    private val context = object : ClassicTypeSystemContext {}
    /**
     * String! != String & A<String!> != A<String>, also A<in Nothing> != A<out Any?>
     * also A<*> != A<out Any?>
     * different error types non-equals even errorTypeEqualToAnything
     */
    fun strictEqualTypes(a: UnwrappedType, b: UnwrappedType): Boolean {
        return AbstractStrictEqualityTypeChecker.strictEqualTypes(context, a, b)
    }

    fun strictEqualTypes(a: SimpleType, b: SimpleType): Boolean {
        return AbstractStrictEqualityTypeChecker.strictEqualTypes(context, a, b)
    }

}

object ErrorTypesAreEqualToAnything : KotlinTypeChecker {
    override fun isSubtypeOf(subtype: KotlinType, supertype: KotlinType): Boolean =
        NewKotlinTypeChecker.run { TypeCheckerContext(true).isSubtypeOf(subtype.unwrap(), supertype.unwrap()) }

    override fun equalTypes(a: KotlinType, b: KotlinType): Boolean =
        NewKotlinTypeChecker.run { TypeCheckerContext(true).equalTypes(a.unwrap(), b.unwrap()) }
}

object NewKotlinTypeChecker : KotlinTypeChecker {
    override fun isSubtypeOf(subtype: KotlinType, supertype: KotlinType): Boolean =
        TypeCheckerContext(true).isSubtypeOf(subtype.unwrap(), supertype.unwrap()) // todo fix flag errorTypeEqualsToAnything

    override fun equalTypes(a: KotlinType, b: KotlinType): Boolean =
        TypeCheckerContext(false).equalTypes(a.unwrap(), b.unwrap())

    fun TypeCheckerContext.equalTypes(a: UnwrappedType, b: UnwrappedType): Boolean {
        return AbstractTypeChecker.equalTypes(this, a, b)
    }

    fun TypeCheckerContext.isSubtypeOf(subType: UnwrappedType, superType: UnwrappedType): Boolean {
        return AbstractTypeChecker.isSubtypeOf(this, subType, superType)
    }

    fun TypeCheckerContext.transformAndIsSubTypeOf(subType: UnwrappedType, superType: UnwrappedType): Boolean {
        if (subType === superType) return true
        val newSubType = transformToNewType(subType)
        val newSuperType = transformToNewType(superType)
        return doIsSubTypeOf(newSubType, newSuperType)
    }


    fun transformToNewType(type: SimpleType): SimpleType {
        val constructor = type.constructor
        when (constructor) {
            // Type itself can be just SimpleTypeImpl, not CapturedType. see KT-16147
            is CapturedTypeConstructorImpl -> {
                val lowerType = constructor.projection.takeIf { it.projectionKind == Variance.IN_VARIANCE }?.type?.unwrap()

                // it is incorrect calculate this type directly because of recursive star projections
                if (constructor.newTypeConstructor == null) {
<<<<<<< HEAD
                    constructor.newTypeConstructor = NewCapturedTypeConstructor(constructor.projection, constructor.supertypes.map { it.unwrap() })
=======
                    constructor.newTypeConstructor =
                        NewCapturedTypeConstructor(constructor.typeProjection, constructor.supertypes.map { it.unwrap() })
>>>>>>> 84aeac2f
                }
                return NewCapturedType(
                    CaptureStatus.FOR_SUBTYPING, constructor.newTypeConstructor!!,
                    lowerType, type.annotations, type.isMarkedNullable
                )
            }

            is IntegerValueTypeConstructor -> {
                val newConstructor =
                    IntersectionTypeConstructor(constructor.supertypes.map { TypeUtils.makeNullableAsSpecified(it, type.isMarkedNullable) })
                return KotlinTypeFactory.simpleTypeWithNonTrivialMemberScope(
                    type.annotations,
                    newConstructor,
                    listOf(),
                    false,
                    type.memberScope
                )
            }

            is IntersectionTypeConstructor -> if (type.isMarkedNullable) {
                val newConstructor = constructor.transformComponents(transform = { it.makeNullable() }) ?: constructor
                return KotlinTypeFactory.simpleTypeWithNonTrivialMemberScope(
                    type.annotations,
                    newConstructor,
                    listOf(),
                    false,
                    newConstructor.createScopeForKotlinType()
                )
            }
        }

        return type
    }

    fun transformToNewType(type: UnwrappedType): UnwrappedType =
        when (type) {
            is SimpleType -> transformToNewType(type)
            is FlexibleType -> {
                val newLower = transformToNewType(type.lowerBound)
                val newUpper = transformToNewType(type.upperBound)
                if (newLower !== type.lowerBound || newUpper !== type.upperBound) {
                    KotlinTypeFactory.flexibleType(newLower, newUpper)
                } else {
                    type
                }
            }
        }.inheritEnhancement(type)


    fun TypeCheckerContext.findCorrespondingSupertypes(
        baseType: SimpleType,
        constructor: TypeConstructor
    ): List<SimpleType> {
        return AbstractTypeChecker.run {
            findCorrespondingSupertypes(baseType, constructor) as List<SimpleType>
        }
    }

    fun effectiveVariance(declared: Variance, useSite: Variance): Variance? {
        if (declared == Variance.INVARIANT) return useSite
        if (useSite == Variance.INVARIANT) return declared

        // both not INVARIANT
        if (declared == useSite) return declared

        // composite In with Out
        return null
    }

}

object NullabilityChecker {

    fun isSubtypeOfAny(type: UnwrappedType): Boolean =
        TypeCheckerContext(false).hasNotNullSupertype(type.lowerIfFlexible(), SupertypesPolicy.LowerIfFlexible)

    fun hasPathByNotMarkedNullableNodes(start: SimpleType, end: TypeConstructor) =
        TypeCheckerContext(false).hasPathByNotMarkedNullableNodes(start, end)
}

fun UnwrappedType.hasSupertypeWithGivenTypeConstructor(typeConstructor: TypeConstructor) =
    TypeCheckerContext(false).anySupertype(lowerIfFlexible(), {
        require(it is SimpleType)
        it.constructor == typeConstructor
    }, { SupertypesPolicy.LowerIfFlexible })

fun UnwrappedType.anySuperTypeConstructor(predicate: (TypeConstructor) -> Boolean) =
    TypeCheckerContext(false).anySupertype(lowerIfFlexible(), {
        require(it is SimpleType)
        predicate(it.constructor)
    }, { SupertypesPolicy.LowerIfFlexible })

/**
 * ClassType means that type constructor for this type is type for real class or interface
 */
val SimpleType.isClassType: Boolean get() = constructor.declarationDescriptor is ClassDescriptor

/**
 * SingleClassifierType is one of the following types:
 *  - classType
 *  - type for type parameter
 *  - captured type
 *
 * Such types can contains error types in our arguments, but type constructor isn't errorTypeConstructor
 */
val SimpleType.isSingleClassifierType: Boolean
    get() = !isError &&
            constructor.declarationDescriptor !is TypeAliasDescriptor &&
            (constructor.declarationDescriptor != null || this is CapturedType || this is NewCapturedType || this is DefinitelyNotNullType)

val SimpleType.isIntersectionType: Boolean
    get() = constructor is IntersectionTypeConstructor<|MERGE_RESOLUTION|>--- conflicted
+++ resolved
@@ -87,12 +87,8 @@
 
                 // it is incorrect calculate this type directly because of recursive star projections
                 if (constructor.newTypeConstructor == null) {
-<<<<<<< HEAD
-                    constructor.newTypeConstructor = NewCapturedTypeConstructor(constructor.projection, constructor.supertypes.map { it.unwrap() })
-=======
                     constructor.newTypeConstructor =
-                        NewCapturedTypeConstructor(constructor.typeProjection, constructor.supertypes.map { it.unwrap() })
->>>>>>> 84aeac2f
+                        NewCapturedTypeConstructor(constructor.projection, constructor.supertypes.map { it.unwrap() })
                 }
                 return NewCapturedType(
                     CaptureStatus.FOR_SUBTYPING, constructor.newTypeConstructor!!,
