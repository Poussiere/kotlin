--- conflicted
+++ resolved
@@ -65,19 +65,11 @@
 }
 
 class CapturedType(
-<<<<<<< HEAD
     val typeProjection: TypeProjection,
     override val constructor: CapturedTypeConstructor = CapturedTypeConstructorImpl(typeProjection),
     override val isMarkedNullable: Boolean = false,
     override val annotations: Annotations = Annotations.EMPTY
-) : SimpleType(), SubtypingRepresentatives {
-=======
-        val typeProjection: TypeProjection,
-        override val constructor: CapturedTypeConstructor = CapturedTypeConstructor(typeProjection),
-        override val isMarkedNullable: Boolean = false,
-        override val annotations: Annotations = Annotations.EMPTY
-): SimpleType(), SubtypingRepresentatives, CapturedTypeMarker {
->>>>>>> 84aeac2f
+) : SimpleType(), SubtypingRepresentatives, CapturedTypeMarker {
     override val arguments: List<TypeProjection>
         get() = listOf()
 
