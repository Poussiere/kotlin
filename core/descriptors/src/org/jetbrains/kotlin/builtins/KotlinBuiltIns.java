--- conflicted
+++ resolved
@@ -819,14 +819,8 @@
         return getPrimitiveType(descriptor) != null;
     }
 
-<<<<<<< HEAD
     private static boolean isConstructedFromGivenClass(@NotNull KotlinType type, @NotNull FqNameUnsafe fqName) {
-        ClassifierDescriptor descriptor = type.getConstructor().getDeclarationDescriptor();
-        return descriptor instanceof ClassDescriptor && classFqNameEquals(descriptor, fqName);
-=======
-    public static boolean isConstructedFromGivenClass(@NotNull KotlinType type, @NotNull FqNameUnsafe fqName) {
         return isTypeConstructorForGivenClass(type.getConstructor(), fqName);
->>>>>>> 84aeac2f
     }
 
     public static boolean isConstructedFromGivenClass(@NotNull KotlinType type, @NotNull FqName fqName) {
