--- conflicted
+++ resolved
@@ -8,13 +8,8 @@
 
 dependencies {
     compile(project(":core:util.runtime"))
-<<<<<<< HEAD
+    compile(project(":core:type-system"))
     compile(kotlinStdlib())
-=======
-    compile(project(":core:type-system"))
-    compile(project(":kotlin-stdlib"))
-    compileOnly("org.jetbrains:annotations:13.0")
->>>>>>> 84aeac2f
     compile(project(":kotlin-annotations-jvm"))
 }
 
